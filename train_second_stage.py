# %%
import datetime
import os

import pandas as pd
import torch
import torch.amp
import torch.nn as nn
import torch.optim as optim
from torch.utils.data import DataLoader

from src.rsna.rsna import (
    AverageMeter,
    FirstStageModel,
    LumbarSpineDataset,
    SecondStageModel,
    SecondStageModelV2,
    custom_collate_fn,
    dotdict,
    filter_by_study_ids,
    logger,
    logger_setup,
    split_study_ids,
)

# %%


logger_setup()

# %%

base_path = "data/rsna-2024-lumbar-spine-degenerative-classification"
base_model_path = "models"

args = dotdict(all=False, max_depth=50, train_on=["zxy", "grade"], stage=1)

today_str = datetime.datetime.now().strftime("%Y-%m-%d_%H-%M-%S")
checkpoint_dir = f"checkpoints_{today_str}"
os.makedirs(checkpoint_dir, exist_ok=True)
device = "cuda" if torch.cuda.is_available() else "cpu"
torch_device = torch.device(device)
logger.info(f"Using device: {device}")


logger.info("Loading data...")

series_df = pd.read_csv(os.path.join(base_path, "train_series_descriptions.csv"))
label_df = pd.read_csv(os.path.join(base_path, "train.csv"))
coords_df = pd.read_csv(os.path.join(base_path, "train_label_coordinates.csv"))

train_study_ids, val_study_ids = split_study_ids(series_df)

batch_size = 1
accumulation_steps = 4  # Gradient accumulation steps

if not args.all:
    logger.info("Splitting data into training and validation sets...")
    train_series = filter_by_study_ids(series_df, train_study_ids)
    val_series = filter_by_study_ids(series_df, val_study_ids)

    train_labels = filter_by_study_ids(label_df, train_study_ids)
    val_labels = filter_by_study_ids(label_df, val_study_ids)

    train_coords = filter_by_study_ids(coords_df, train_study_ids)
    val_coords = filter_by_study_ids(coords_df, val_study_ids)

    logger.info("Creating datasets and data loaders...")
    train_dataset = LumbarSpineDataset(
        image_dir=os.path.join(base_path, "train_images"),
        label=train_labels,
        coords=train_coords,
        series=train_series,
        transform=None,
        train_on=args.train_on,
        max_depth=50 if args.max_depth is None else args.max_depth,
    )

    val_dataset = LumbarSpineDataset(
        image_dir=os.path.join(base_path, "train_images"),
        label=val_labels,
        coords=val_coords,
        series=val_series,
        transform=None,
        train_on=args.train_on,
        max_depth=50 if args.max_depth is None else args.max_depth,
    )

    train_loader = DataLoader(
        train_dataset,
        batch_size=batch_size,
        shuffle=True,
        num_workers=0,
        collate_fn=custom_collate_fn,
    )
    val_loader = DataLoader(
        val_dataset,
        batch_size=batch_size,
        shuffle=False,
        num_workers=0,
        collate_fn=custom_collate_fn,
    )
else:
    logger.info("Creating dataset and data loader...")
    train_dataset = LumbarSpineDataset(
        image_dir=os.path.join(base_path, "train_images"),
        label=label_df,
        coords=coords_df,
        series=series_df,
        transform=None,
        train_on=args.train_on,
        max_depth=50 if args.max_depth is None else args.max_depth,
    )

    train_loader = DataLoader(
        train_dataset,
        batch_size=batch_size,
        shuffle=True,
        num_workers=0,
        collate_fn=custom_collate_fn,
    )
    val_loader = None

# %%
logger.info("Creating model and optimizer...")
<<<<<<< HEAD
model = FirstStageModel(train_on=args.train_on, dynamic_matching=True)
# state_dict = torch.load(
#     f"{base_model_path}/first_stage_best_model.pth",
#     map_location=lambda storage, loc: storage,
#     weights_only=True,
# )
=======
model = FirstStageModel(train_on=args.train_on, dynamic_matching=False, pretrained=True)
state_dict = torch.load(
    f"{base_model_path}/first_stage_best_model.pth",
    map_location=lambda storage, loc: storage,
    weights_only=True,
)
>>>>>>> 076e8662

# print(model.load_state_dict(state_dict, strict=False))  # True
model = model.to(torch_device)
# %%
if args.stage == 2:
    model = SecondStageModelV2(model, pretrained=True, crop_size=64, depth_size=10)
    model = model.to(torch_device)

# %%
DEBUG = False
log_frequency = 10
optimizer = optim.SGD(
    model.parameters(),
    lr=1e-3,
    momentum=0.9,
)

num_epochs = 30

# Calculate the total number of steps for OneCycleLR considering gradient accumulation
steps_per_epoch = len(train_loader) // accumulation_steps
scheduler = torch.optim.lr_scheduler.OneCycleLR(
    optimizer,
    max_lr=1e-2,
    steps_per_epoch=steps_per_epoch,
    epochs=num_epochs,
    pct_start=0.3,
    anneal_strategy="cos",
    div_factor=25.0,
    final_div_factor=10000.0,
)

# Initialize GradScaler for mixed-precision training
scaler = torch.amp.GradScaler(device)

logger.info("Starting training...")

best_val_loss = float("inf")  # Initialize best validation loss

max_norm = 1.0

for epoch in range(num_epochs):
    if DEBUG:
        model.eval()
    else:
        model.train()

    losses = {
        "loss": AverageMeter(),
        "z_loss": AverageMeter(),
        "xy_loss": AverageMeter(),
        "grade_loss": AverageMeter(),
        "heatmap_loss": AverageMeter(),
        "val_loss": AverageMeter(),
        "val_z_loss": AverageMeter(),
        "val_xy_loss": AverageMeter(),
        "val_grade_loss": AverageMeter(),
        "val_heatmap_loss": AverageMeter(),
    }

    optimizer.zero_grad()  # Reset gradients at the start of each epoch

    for batch_idx, batch in enumerate(train_loader):
        image = batch["image"].to(torch_device, non_blocking=True)
        D = batch["D"].to(torch_device, non_blocking=True)
        heatmap_target = batch["heatmap"].to(torch_device, non_blocking=True)
        z_target = batch["z"].to(torch_device, non_blocking=True)
        xy_target = batch["xy"].to(torch_device, non_blocking=True)
        grade_target = batch["grade"].to(torch_device, non_blocking=True)

        batch_input = {
            "image": image,
            "D": D,
            "heatmap": heatmap_target,
            "z": z_target,
            "xy": xy_target,
            "grade": grade_target,
        }

        def get_output(model, batch_input):
            if DEBUG:
                with torch.no_grad():
                    return model(batch_input)
            else:
                return model(batch_input)

        outputs = {}
        with torch.amp.autocast(device):
            outputs = get_output(model, batch_input)
            # heatmap_loss = outputs["heatmap_loss"]
            loss = torch.tensor(0.0, device=torch_device)
            if "z_loss" in outputs:
                loss += outputs["z_loss"]
                losses["z_loss"].update(outputs["z_loss"].item(), batch_size)
            if "xy_loss" in outputs:
                loss += outputs["xy_loss"]
                losses["xy_loss"].update(outputs["xy_loss"].item(), batch_size)
            if "grade_loss" in outputs:
                loss += outputs["grade_loss"]
                losses["grade_loss"].update(outputs["grade_loss"].item(), batch_size)
            if "heatmap_loss" in outputs:
                loss += outputs["heatmap_loss"]
                losses["heatmap_loss"].update(
                    outputs["heatmap_loss"].item(), batch_size
                )
            # Normalize loss by accumulation_steps
            losses["loss"].update(loss.item(), batch_size)
            loss = loss / accumulation_steps

        if not DEBUG:
            # Scale the loss and perform backward pass
            scaler.scale(loss).backward()

            # Perform optimizer step and scheduler step every accumulation_steps
            if (batch_idx + 1) % accumulation_steps == 0:
                # Gradient clipping
                # scaler.unscale_(optimizer)
                # nn.utils.clip_grad_norm_(model.parameters(), max_norm=max_norm)

                # Step optimizer and scaler
                scaler.step(optimizer)
                scaler.update()

                # Zero gradients
                optimizer.zero_grad()

                # Step scheduler
                if scheduler is not None:
                    scheduler.step()
                if hasattr(model, "_ascension_callback"):
                    model._ascension_callback()

        # Logging
        if (batch_idx + 1) % (log_frequency * accumulation_steps) == 0 or (
            batch_idx + 1
        ) == len(train_loader):
            current_lr = optimizer.param_groups[0]["lr"]
            msg = (
                f"Epoch [{epoch + 1}/{num_epochs}], Step [{batch_idx + 1}/{len(train_loader)}], "
                f"LR: {current_lr:.6f}, "
                f"Loss: {losses['loss'].avg:.4f}, "
            )
            for key in outputs.keys():
                if key in losses:
                    msg += f"{key.capitalize()}: {losses[key].avg:.4f}, "
            logger.info(msg)
            if DEBUG:
                break

    # End of epoch logging
    epoch_loss = losses["loss"].avg
    msg = (
        f"Epoch [{epoch + 1}/{num_epochs}] completed. "
        f"Average Loss: {epoch_loss:.4f}, "
    )
    for key in outputs.keys():
        if key in losses:
            msg += f"Average {key.capitalize()}: {losses[key].avg:.4f}, "

    logger.info(msg)

    if val_loader is not None:
        # Validation looptrain
        model.eval()
        val_outputs = {}
        with torch.amp.autocast(device):
            with torch.no_grad():
                for batch_idx, val_batch in enumerate(val_loader):
                    image = val_batch["image"].to(torch_device)
                    D = val_batch["D"].to(torch_device)
                    heatmap_target = val_batch.get("heatmap", None)
                    z_target = val_batch.get("z", None)
                    xy_target = val_batch.get("xy", None)
                    grade_target = val_batch["grade"].to(torch_device)

                    val_batch_input = {
                        "image": image,
                        "D": D,
                        "heatmap": heatmap_target,
                        "z": z_target,
                        "xy": xy_target,
                        "grade": grade_target,
                    }

                    val_outputs = model(val_batch_input)

                    val_loss = torch.tensor(0.0, device=torch_device)
                    if "z_loss" in val_outputs:
                        val_loss += val_outputs["z_loss"]
                        losses["val_z_loss"].update(
                            val_outputs["z_loss"].item(), batch_size
                        )
                    if "xy_loss" in val_outputs:
                        val_loss += val_outputs["xy_loss"]
                        losses["val_xy_loss"].update(
                            val_outputs["xy_loss"].item(), batch_size
                        )
                    if "grade_loss" in val_outputs:
                        val_loss += val_outputs["grade_loss"]
                        losses["val_grade_loss"].update(
                            val_outputs["grade_loss"].item(), batch_size
                        )
                    if "heatmap_loss" in val_outputs:
                        val_loss += val_outputs["heatmap_loss"]
                        losses["val_heatmap_loss"].update(
                            val_outputs["heatmap_loss"].item(), batch_size
                        )
                    losses["val_loss"].update(val_loss.item(), batch_size)

                    # Validation logging
                    if (batch_idx + 1) % (log_frequency * accumulation_steps) == 0 or (
                        batch_idx + 1
                    ) == len(val_loader):
                        msg = (
                            f"Validation: Epoch [{epoch + 1}/{num_epochs}], Step [{batch_idx + 1}/{len(val_loader)}], "
                            f"Validation Loss: {losses['val_loss'].avg:.4f}, "
                        )
                        for key in val_outputs.keys():
                            val_key = f"val_{key}"
                            if val_key in losses:
                                msg += f"Validation {key.capitalize()}: {losses[val_key].avg:.4f}, "

                        logger.info(msg)
                        if DEBUG:
                            break

        avg_val_loss = losses["val_loss"].avg
        msg = f"Validation Loss: {avg_val_loss:.4f}, "
        for key in val_outputs:
            val_key = f"val_{key}"
            if val_key in losses:
                msg += f"Validation {key.capitalize()}: {losses[val_key].avg:.4f}, "
        logger.info(msg)
    else:
        avg_val_loss = epoch_loss

    if not DEBUG:
        checkpoint_path = os.path.join(
            checkpoint_dir, f"checkpoint_epoch_{epoch + 1}.pth"
        )
        torch.save(
            {
                "epoch": epoch + 1,
                "model_state_dict": model.state_dict(),
                "optimizer_state_dict": optimizer.state_dict(),
                "scaler_state_dict": scaler.state_dict(),  # Save scaler state
                "loss": avg_val_loss,
            },
            checkpoint_path,
        )
        logger.info(f"Checkpoint saved at {checkpoint_path}")

    if not DEBUG:
        # Save the best model based on validation loss
        if avg_val_loss < best_val_loss:
            best_val_loss = avg_val_loss
            best_model_path = os.path.join(checkpoint_dir, "best_model.pth")
            torch.save(model.state_dict(), best_model_path)
            logger.info(
                f"Saved new best model with validation loss {best_val_loss:.4f}"
            )
    if DEBUG:
        break

if not DEBUG:
    # Save the final model at the end of training
    final_model_path = os.path.join(checkpoint_dir, "final_model.pth")
    torch.save(model.state_dict(), final_model_path)
    logger.info(f"Final model saved at {final_model_path}")

logger.info("Training finished.")
# %%<|MERGE_RESOLUTION|>--- conflicted
+++ resolved
@@ -123,21 +123,12 @@
 
 # %%
 logger.info("Creating model and optimizer...")
-<<<<<<< HEAD
-model = FirstStageModel(train_on=args.train_on, dynamic_matching=True)
-# state_dict = torch.load(
-#     f"{base_model_path}/first_stage_best_model.pth",
-#     map_location=lambda storage, loc: storage,
-#     weights_only=True,
-# )
-=======
 model = FirstStageModel(train_on=args.train_on, dynamic_matching=False, pretrained=True)
 state_dict = torch.load(
     f"{base_model_path}/first_stage_best_model.pth",
     map_location=lambda storage, loc: storage,
     weights_only=True,
 )
->>>>>>> 076e8662
 
 # print(model.load_state_dict(state_dict, strict=False))  # True
 model = model.to(torch_device)
