import glob
import logging
import os
from collections import defaultdict
from pathlib import Path
from typing import List, Optional, Set, Union

import cv2
import matplotlib.pyplot as plt
import numpy as np
import pandas as pd
import pydicom
import timm
import timm_3d
import torch
import torch.amp
import torch.nn as nn
import torch.nn.functional as F
from sklearn.model_selection import train_test_split
from spacecutter.callbacks import AscensionCallback, LogisticCumulativeLink
from torch.utils.data import Dataset

from .study_level_rsna import (
    ResNeXt2D,
    ResNeXt3D,
    ResNeXtBottleneck2D,
    ResNeXtBottleneck3D,
)

logger = logging.getLogger(__name__)
_default_handler = None


def free_gpu_memory():
    # Delete all tensors that are no longer needed
    for obj in list(locals().values()):
        if torch.is_tensor(obj) and obj.is_cuda:
            del obj

    # Release all unreferenced memory held by PyTorch's caching allocator
    torch.cuda.empty_cache()

    # Forcing PyTorch to free any memory that it can currently release
    torch.cuda.ipc_collect()

    # Optional: Synchronize to make sure all pending operations are done
    torch.cuda.synchronize()


class AverageMeter(object):
    """Computes and stores the average and current value"""

    def __init__(self):
        self.reset()

    def reset(self):
        self.val = 0
        self.avg = 0
        self.sum = 0
        self.count = 0

    def update(self, val, n=1):
        self.val = val
        self.sum += val * n
        self.count += n
        self.avg = self.sum / self.count


class dotdict(dict):
    __setattr__ = dict.__setitem__
    __delattr__ = dict.__delitem__

    def __getattr__(self, name):
        try:
            return self[name]
        except KeyError:
            raise AttributeError(name)


class DecoderBlock3D(nn.Module):
    def __init__(
        self,
        in_channel,
        skip_channel,
        out_channel,
    ):
        super().__init__()
        self.conv1 = nn.Sequential(
            nn.Conv3d(
                in_channel + skip_channel,
                out_channel,
                kernel_size=3,
                padding=1,
                bias=False,
            ),
            nn.BatchNorm3d(out_channel),
            nn.ReLU(inplace=True),
        )
        self.attention1 = nn.Identity()
        self.conv2 = nn.Sequential(
            nn.Conv3d(out_channel, out_channel, kernel_size=3, padding=1, bias=False),
            nn.BatchNorm3d(out_channel),
            nn.ReLU(inplace=True),
        )
        self.attention2 = nn.Identity()

    def forward(self, x, skip=None):
        x = F.interpolate(x, scale_factor=(1, 2, 2), mode="nearest")
        if skip is not None:
            x = torch.cat([x, skip], dim=1)
            x = self.attention1(x)
        x = self.conv1(x)
        x = self.conv2(x)
        x = self.attention2(x)
        return x


class UNetDecoder3D(nn.Module):
    def __init__(
        self,
        in_channel,
        skip_channel,
        out_channel,
    ):
        super().__init__()
        self.center = nn.Identity()

        i_channel = [
            in_channel,
        ] + out_channel[:-1]
        s_channel = skip_channel
        o_channel = out_channel
        block = [
            DecoderBlock3D(i, s, o) for i, s, o in zip(i_channel, s_channel, o_channel)
        ]
        self.block = nn.ModuleList(block)

    def forward(self, feature, skip):
        d = self.center(feature)
        decode = []
        for i, block in enumerate(self.block):
            s = skip[i]
            d = block(d, s)
            decode.append(d)
        last = d
        return last, decode


# helper function to encode the input image
def encode(x, e):
    encode = []
    if hasattr(e, "stem"):
        x = e.stem(x)
    elif hasattr(e, "patch_embed"):
        x = e.patch_embed(x)
    for stage in e.stages:
        x = stage(x)
        encode.append(x)
    return encode


class FirstStageModel(nn.Module):
    def __init__(
        self,
        dynamic_matching: bool = False,
        pretrained: bool = True,
        train_on=["zxy", "grade"],
        num_points=5,
        num_grades=3,
        series: str = "sagittal t1",
    ):
        if series not in ["sagittal t1", "sagittal t2/stir", "axial t2"]:
            raise ValueError("Invalid series")
        super().__init__()
        self.output_type = ["infer", "loss"]
        self.register_buffer("D", torch.tensor(0))
        self.register_buffer("mean", torch.tensor(0.5))
        self.register_buffer("std", torch.tensor(0.5))

        decoder_dim = None
        self.train_on = train_on
        self.dynamic_matching = dynamic_matching
        arch = "pvt_v2_b4"
        encoder_dim = {
            "pvt_v2_b2": [64, 128, 320, 512],
            "pvt_v2_b4": [64, 128, 320, 512],
        }.get(arch, [768])

        decoder_dim = [384, 192, 96]

        self.encoder = timm.create_model(
            model_name=arch,
            pretrained=pretrained,
            in_chans=3,
            num_classes=0,
            global_pool="",
        )
        self.decoder = UNetDecoder3D(
            in_channel=encoder_dim[-1],
            skip_channel=encoder_dim[:-1][::-1],
            out_channel=decoder_dim,
        )
        self.n_stages = 4
        self.num_points = num_points
        self.num_grades = num_grades
        if "zxy" in self.train_on and "grade" in self.train_on:
            self.heatmap = nn.Sequential(
                nn.Conv3d(decoder_dim[-1], decoder_dim[-1], kernel_size=1),
                nn.BatchNorm3d(decoder_dim[-1]),
<<<<<<< HEAD
                nn.ReLU(inplace=True),
=======
>>>>>>> b97a2011
                nn.Dropout3d(0.3),
                nn.Conv3d(decoder_dim[-1], num_points * num_grades, kernel_size=1),
            )
        elif "zxy" in self.train_on:
            self.zxy_mask = nn.Conv3d(decoder_dim[-1], num_points, kernel_size=1)
        elif "grade" in self.train_on:
            self.grade_mask = nn.Conv3d(decoder_dim[-1], 128, kernel_size=1)
            self.grade = nn.Sequential(
                nn.Linear(128, 128),
                nn.BatchNorm1d(128),
                nn.ReLU(inplace=True),
                nn.Linear(128, 1),
                nn.LogisticCumulativeLink(3),
            )
        self.xy_max = 80

    def forward(self, batch):
        device = self.D.device
        image = batch["image"].to(device)
        D = batch["D"].cpu().tolist()
        num_image = len(D)

        B, H, W = image.shape
        image = image.reshape(B, 1, H, W)

        x = image.float() / 255
        x = (x - self.mean) / self.std
        x = x.expand(-1, 3, -1, -1)

        # ---
        encode = pvtv2_encode(x, self.encoder)
        ##[print(f'encode_{i}', e.shape) for i,e in enumerate(encode)]
        encode = [torch.split_with_sizes(e, D, 0) for e in encode]

        zxy_mask = []  # prob heatmap
        grade_mask = []
        heatmap = []
        heatmap = []
        for i in range(num_image):
            e = [encode[s][i].transpose(1, 0).unsqueeze(0) for s in range(4)]
            decoded, _ = self.decoder(feature=e[-1], skip=e[:-1][::-1])
            if "zxy" in self.train_on and "grade" in self.train_on:
                all = self.heatmap(decoded).squeeze(0)
                _, d, h, w = all.shape
                all = all.reshape(self.num_points, self.num_grades, d, h, w)
                all = (
                    all.flatten(1)
                    .softmax(-1)
                    .reshape(self.num_points, self.num_grades, d, h, w)
                )
                heatmap.append(all)
            elif "grade" in self.train_on:
                g = self.grade_mask(decoded).squeeze(0)
                grade_mask.append(g)

            elif "zxy" in self.train_on:
                zxy = self.zxy_mask(decoded).squeeze(0)
                _, d, h, w = zxy.shape
                zxy = zxy.flatten(1).softmax(-1).reshape(-1, d, h, w)
                zxy_mask.append(zxy)

        if "zxy" in self.train_on and "grade" in self.train_on:
            xy, z = heatmap_to_coord(heatmap)
            grade = heatmap_to_grade(heatmap)
            heatmap = torch.cat([all.permute(2, 0, 1, 3, 4) for all in heatmap])
        elif "grade" in self.train_on:
            num_point = xy.shape[1]
            zxy_mask = batch["zxy_mask"].to(device)
            grade = masks_to_grade(zxy_mask, grade_mask)
            # print('grade', grade.shape)
            grade = grade.reshape(num_image * num_point, -1)
            grade = self.grade(grade)
            grade = grade.reshape(num_image, num_point, 3)
        elif "zxy" in self.train_on:
            xy, z = zxy_mask_to_coord(zxy_mask)
            # ---
            zxy_mask = torch.cat(zxy_mask, 1).transpose(1, 0)

        output = {}
        if "loss" in self.output_type:
            if "zxy" in self.train_on:
                if "grade" in self.train_on:
                    output["heatmap_loss"] = F_heatmap_loss(
                        heatmap, batch["heatmap"].to(device), D
                    )
                else:
                    output["heatmap_loss"] = F_xyz_mask_loss(
                        zxy_mask, batch["heatmap"].to(device), D
                    )

                mask = batch["z"].to(device) != -1
                output["z_loss"] = F_z_loss(
                    z, batch["z"].to(device), mask, batch["D"].to(device)
                )
                output["xy_loss"] = F_xy_loss(
                    xy, batch["xy"].to(device), mask, self.xy_max
                )

            if "grade" in self.train_on:
                if self.dynamic_matching:
                    index, valid = do_dynamic_match_truth10(xy, batch["xy"].to(device))
                    truth = batch["grade"].to(device)
                    truth_matched = []
                    for i in range(num_image):
                        truth_matched.append(truth[i][index[i]])
                    truth_matched = torch.stack(truth_matched)
                    if torch.all(truth_matched[valid] == -1):
                        F_grade_loss(grade, truth_matched)
                    else:
                        output["grade_loss"] = F_grade_loss(
                            grade[valid], truth_matched[valid]
                        )
                else:
                    output["grade_loss"] = F_grade_loss(
                        grade, batch["grade"].to(device)
                    )

        if "infer" in self.output_type:
            if "zxy" in self.train_on and "grade" in self.train_on:
                output["heatmap"] = F.softmax(heatmap, -1)
            if "zxy" in self.train_on:
                output["zxy_mask"] = zxy_mask
                output["xy"] = xy
                output["z"] = z
            if "grade" in self.train_on:
                output["grade"] = F.softmax(grade, -1)
            output["image"] = x

        return output


class SecondStageModel(nn.Module):
    def __init__(
        self,
        zxy_predictor,
        crop_size=32,
        num_grades=3,
        xy_max=80,
        output_type=["loss", "infer"],
        pretrained=True,
    ):
        super(SecondStageModel, self).__init__()
        self.crop_size = crop_size
        self.num_grades = num_grades
        self.xy_max = xy_max
        self.zxy_predictor = zxy_predictor
        self.zxy_predictor.output_type = ["infer"]
        self.output_type = output_type

        # Freeze the weights of the first stage model
        for param in self.zxy_predictor.parameters():
            param.requires_grad = False

        self.backbone = timm.create_model(
            "efficientnet_b0", pretrained=pretrained, num_classes=0
        )
        in_features = self.backbone.num_features

        # Add a classification head
        self.classifier = nn.Sequential(
            nn.Linear(in_features, 128),
            nn.ReLU(inplace=True),
            nn.Dropout(0.5),
            nn.Linear(128, num_grades),
        )

    def forward(self, batch):
        output = self.zxy_predictor(batch)
        z_pred = output["z"]
        xy_pred = output["xy"]
        device = z_pred.device
        images = output["image"].to(device)
        D_list = batch["D"].cpu().tolist()

        images = images[:, 0, :, :]
        num_images = len(D_list)
        D_cumsum = [0] + np.cumsum(D_list).tolist()
        crops = []
        for i in range(num_images):
            image_start = int(D_cumsum[i])
            image_end = int(D_cumsum[i + 1])
            image = images[image_start:image_end]  # Shape: (D_i, H, W)
            z_i = z_pred[i].round().long()  # Shape: (num_points,)
            xy_i = xy_pred[i]  # Shape: (num_points, 2)
            num_points = z_i.shape[0]
            for p in range(num_points):
                z_p = z_i[p]
                x_p, y_p = xy_i[p]
                crop = self.extract_crop(image, z_p, x_p, y_p)
                crops.append(crop)
        # Stack crops
        crops = torch.stack(
            crops
        )  # Shape: (batch_size * num_points, 3, H_crop, W_crop)
        # Pass through the backbone
        features = self.backbone(crops)
        # Pass through the classifier
        logits = self.classifier(features)
        # Reshape to (num_images, num_points, num_grades)
        logits = logits.view(num_images, num_points, -1)
        output = {}
        if "loss" in self.output_type:
            output["grade_loss"] = F_grade_loss(logits, batch["grade"].to(device))
        if "infer" in self.output_type:
            output["grade"] = F.softmax(logits, -1)
        return output

    def extract_crop(self, image, z, x, y):
        # image: tensor of shape (D, H, W)
        # z: scalar
        # x, y: scalars
        D, H, W = image.shape
        z = int(round(z.item() - 1))
        x = int(round(W * (x.item() / self.xy_max)))
        y = int(round(H * (y.item() / self.xy_max)))
        # Ensure coordinates are within bounds
        z = max(0, min(z, D - 1))
        x = max(0, min(x, W - 1))
        y = max(0, min(y, H - 1))
        # Get the slice at depth z
        slice_img = image[z]  # Shape: (H, W)
        slice_img = slice_img.unsqueeze(0).repeat(3, 1, 1)
        # Define the crop boundaries
        half_size = self.crop_size // 2
        x_min = max(0, x - half_size)
        x_max = min(W, x + half_size)
        y_min = max(0, y - half_size)
        y_max = min(H, y + half_size)
        # Crop the image
        crop = slice_img[:, y_min:y_max, x_min:x_max]
        # Pad the crop if necessary to get the desired size
        pad_left = max(0, half_size - x)
        pad_right = max(0, (x + half_size) - W)
        pad_top = max(0, half_size - y)
        pad_bottom = max(0, (y + half_size) - H)
        crop = F.pad(
            crop, (pad_left, pad_right, pad_top, pad_bottom), mode="constant", value=0
        )
        # Resize crop to the expected input size of the backbone
        crop = F.interpolate(
            crop.unsqueeze(0),
            size=(self.crop_size, self.crop_size),
            mode="bilinear",
            align_corners=False,
        ).squeeze(0)
        return crop  # Shape: (3, H_crop, W_crop)


class SecondStageModelV2(nn.Module):
    def __init__(
        self,
        zxy_predictor,
        crop_size=80,
        depth_size=6,
        num_grades=3,
        xy_max=80,
        output_type=["loss", "infer"],
        backbone="efficientnet_b0",
        pretrained=True,
        in_chans=3,
        cutpoint_margin=0.15,
    ):
        super(SecondStageModelV2, self).__init__()
        self.crop_size = crop_size
        self.depth_size = depth_size
        self.num_grades = num_grades
        self.xy_max = xy_max
        self.zxy_predictor = zxy_predictor
        self.zxy_predictor.output_type = ["infer"]
        self.output_type = output_type
        self.in_chans = in_chans
        # Freeze the weights of the first stage model
        for param in self.zxy_predictor.parameters():
            param.requires_grad = False

        self.backbone = timm_3d.create_model(
            backbone,
            features_only=False,
            drop_rate=0,
            drop_path_rate=0,
            pretrained=pretrained,
            in_chans=in_chans,
            global_pool="max",
        )

        if "efficientnet" in backbone:
            head_in_dim = self.backbone.classifier.in_features
            self.backbone.classifier = nn.Sequential(
                nn.LayerNorm(head_in_dim),
                nn.Dropout(0),
            )

        elif "vit" in backbone:
            self.backbone.head.drop = nn.Dropout(0)
            head_in_dim = self.backbone.head.fc.in_features
            self.backbone.head.fc = nn.Identity()

        self.head = nn.Sequential(nn.Linear(head_in_dim, 1), LogisticCumulativeLink(3))
        self.ascension_callback = AscensionCallback(margin=cutpoint_margin)

    def forward(self, batch):
        output = self.zxy_predictor(batch)
        z_pred = output["z"]
        xy_pred = output["xy"]
        device = z_pred.device
        images = batch["image"].to(device)
        D_list = batch["D"].cpu().tolist()

        num_images = len(D_list)
        D_cumsum = [0] + np.cumsum(D_list).tolist()
        crops = []
        for i in range(num_images):
            image_start = int(D_cumsum[i])
            image_end = int(D_cumsum[i + 1])
            image = images[image_start:image_end]  # Shape: (D_i, H, W)
            z_i = z_pred[i].round().long()  # Shape: (num_points,)
            xy_i = xy_pred[i]  # Shape: (num_points, 2)
            num_points = z_i.shape[0]
            for p in range(num_points):
                z_p = z_i[p]
                x_p, y_p = xy_i[p]
                crop = self.extract_crop_3d(image, z_p, x_p, y_p)
                crops.append(crop)
        # Stack crops
        crops = torch.stack(
            crops
        )  # Shape: (batch_size * num_points, in_chans, D_crop, H_crop, W_crop)
        # Pass through the backbone
        features = self.backbone(crops)
        # Pass through the classifier
        logits = self.head(features)
        # Reshape to (num_images, num_points, num_grades)
        logits = logits.view(num_images, num_points, -1)
        grade_probs = F.softmax(logits, -1)
        output = {}
        if "loss" in self.output_type:
            output["grade_loss"] = F_grade_loss(grade_probs, batch["grade"].to(device))
        if "infer" in self.output_type:
            output["grade"] = F.softmax(logits, -1)
        return output

    def extract_crop_3d(self, image, z, x, y):
        # image: tensor of shape (D, H, W)
        # z, x, y: scalars
        D, H, W = image.shape
        z = int(round(z.item()))
        x = int(round(W * (x.item() / self.xy_max)))
        y = int(round(H * (y.item() / self.xy_max)))
        # Ensure coordinates are within bounds
        z = max(0, min(z, D - 1))
        x = max(0, min(x, W - 1))
        y = max(0, min(y, H - 1))
        # Define the crop boundaries
        half_size = self.crop_size // 2
        half_depth_size = self.depth_size // 2
        z_min = max(0, z - half_depth_size)

        z_max = min(D, z + half_depth_size)
        y_min = max(0, y - half_size)
        y_max = min(H, y + half_size)
        x_min = max(0, x - half_size)
        x_max = min(W, x + half_size)
        # Crop the volume
        crop = image[
            z_min:z_max, y_min:y_max, x_min:x_max
        ]  # Shape: (D_crop, H_crop, W_crop)
        # Pad the crop if necessary to get the desired size
        pad_z_left = max(0, half_depth_size - z)
        pad_z_right = max(0, (z + half_depth_size) - D)
        pad_y_left = max(0, half_size - y)
        pad_y_right = max(0, (y + half_size) - H)
        pad_x_left = max(0, half_size - x)
        pad_x_right = max(0, (x + half_size) - W)
        # Note: pad order is (pad_W_left, pad_W_right, pad_H_left, pad_H_right, pad_D_left, pad_D_right)

        pad = (
            pad_x_left,
            pad_x_right,
            pad_y_left,
            pad_y_right,
            pad_z_left,
            pad_z_right,
        )
        crop = F.pad(crop, pad, mode="constant", value=0)
        # Now crop shape should be (D_crop_padded, H_crop_padded, W_crop_padded)
        # Add channel dimension
        if self.in_chans == 1:
            crop = crop.unsqueeze(0)
        else:
            crop = crop.unsqueeze(0).repeat(self.in_chans, 1, 1, 1)
        # Resize crop to expected input size if necessary
        crop = F.interpolate(
            crop.unsqueeze(
                0
            ),  # Shape: (1, in_chans, D_crop_padded, H_crop_padded, W_crop_padded)
            size=(self.depth_size, self.crop_size, self.crop_size),
            mode="trilinear",
            align_corners=False,
        ).squeeze(0)  # Shape: (in_chans, D_crop_padded, H_crop_padded, W_crop_padded)
        return crop

    def _ascension_callback(self):
        self.ascension_callback.clip(self.head[-1])


class SecondStageModelV3(nn.Module):
    def __init__(
        self,
        zxy_predictor,
        crop_size=80,
        depth_size=6,
        num_grades=3,
        xy_max=80,
        output_type=["loss", "infer"],
        pretrained=True,
        in_chans=3,
        cutpoint_margin=0.15,
    ):
        super(SecondStageModelV3, self).__init__()
        self.crop_size = crop_size
        self.depth_size = depth_size
        self.num_grades = num_grades
        self.xy_max = xy_max
        self.zxy_predictor = zxy_predictor
        self.zxy_predictor.output_type = ["infer"]
        self.output_type = output_type
        self.in_chans = in_chans
        # Freeze the weights of the first stage model
        for param in self.zxy_predictor.parameters():
            param.requires_grad = False

        # Axial branch (2D ResNeXt)
        self.axial_branch = ResNeXt2D(
            ResNeXtBottleneck2D, [3, 4, 6, 3], input_channels=8
        )

        # Sagittal branch (3D ResNeXt)
        self.sagittal_t1_branch = ResNeXt3D(
            ResNeXtBottleneck3D, [3, 4, 6, 3], input_channels=1
        )

        self.sagittal_t2_stir_branch = ResNeXt3D(
            ResNeXtBottleneck3D, [3, 4, 6, 3], input_channels=1
        )

        # Combined features dimension
        self.combined_features_dim = (
            512 * ResNeXtBottleneck2D.expansion
            + 512 * ResNeXtBottleneck3D.expansion
            + 512 * ResNeXtBottleneck3D.expansion
        )

        # Classifier
        # Fully connected layers for each task
        self.fc_scs = nn.Linear(
            self.combined_features_dim, num_grades
        )  # Spinal canal stenosis
        self.fc_rss = nn.Linear(
            self.combined_features_dim, num_grades
        )  # Right subarticular stenosis
        self.fc_lss = nn.Linear(
            self.combined_features_dim, num_grades
        )  # Left subarticular stenosis
        self.fc_rfn = nn.Linear(
            self.combined_features_dim, num_grades
        )  # Right foraminal narrowing
        self.fc_lfn = nn.Linear(
            self.combined_features_dim, num_grades
        )  # Left foraminal narrowing

    def forward(self, batch):
        input_batch = {
            "image": batch["image_sagittal_t1"],
            "D": batch["D_sagittal_t1"],
            "series_description": batch["series_description_sagittal_t1"],
            "study_id": batch["study_id_sagittal_t1"],
        }
        output = self.zxy_predictor(input_batch)
        z_pred_sagittal_t1 = output["z"]
        xy_pred_sagittal_t1 = output["xy"]
        images_sagittal_t1 = batch["image_sagittal_t1"]
        D_list_sagittal_t1 = batch["D_sagittal_t1"].cpu().tolist()

        input_batch = {
            "image": batch["image_sagittal_t2_stir"],
            "D": batch["D_sagittal_t2_stir"],
            "series_description": batch["series_description_sagittal_t2_stir"],
            "study_id": batch["study_id_sagittal_t2_stir"],
        }
        output = self.zxy_predictor(input_batch)
        z_pred_sagittal_t2_stir = output["z"]
        xy_pred_sagittal_t2_stir = output["xy"]
        images_sagittal_t2_stir = batch["image_sagittal_t2_stir"]
        D_list_sagittal_t2_stir = batch["D_sagittal_t2_stir"].cpu().tolist()

        input_batch = {
            "image": batch["image_axial_t2"],
            "D": batch["D_axial_t2"],
            "series_description": batch["series_description_axial_t2"],
            "study_id": batch["study_id_axial_t2"],
        }
        output = self.zxy_predictor(input_batch)
        z_pred_axial = output["z"]
        xy_pred_axial = output["xy"]
        images_axial = batch["image_axial_t2"]
        D_list_axial = batch["D_axial_t2"].cpu().tolist()

        num_images = len(D_list_sagittal_t1)
        D_cumsum_sagittal_t1 = [0] + np.cumsum(D_list_sagittal_t1).tolist()
        D_cumsum_sagittal_t2_stir = [0] + np.cumsum(D_list_sagittal_t2_stir).tolist()
        D_cumsum_axial = [0] + np.cumsum(D_list_axial).tolist()

        device = z_pred_sagittal_t1.device

        images_sagittal_t1 = images_sagittal_t1.to(device)
        images_sagittal_t2_stir = images_sagittal_t2_stir.to(device)
        images_axial = images_axial.to(device)

        scs_tensors = []
        rss_tensors = []
        lss_tensors = []
        rfn_tensors = []
        lfn_tensors = []
        for i in range(num_images):
            image_start_sagittal_t1 = int(D_cumsum_sagittal_t1[i])
            image_end_sagittal_t1 = int(D_cumsum_sagittal_t1[i + 1])
            image_sagittal_t1 = images_sagittal_t1[
                image_start_sagittal_t1:image_end_sagittal_t1
            ]  # Shape: (D_i, H, W)
            z_i_sagittal_t1 = z_pred_sagittal_t1[i]  # Shape: (num_points,)
            xy_i_sagittal_t1 = xy_pred_sagittal_t1[i]  # Shape: (num_points, 2)
            z_i_sagittal_t1_center = z_i_sagittal_t1.mean().round().long()

            image_start_sagittal_t2_stir = int(D_cumsum_sagittal_t2_stir[i])
            image_end_sagittal_t2_stir = int(D_cumsum_sagittal_t2_stir[i + 1])
            image_sagittal_t2_stir = images_sagittal_t2_stir[
                image_start_sagittal_t2_stir:image_end_sagittal_t2_stir
            ]
            z_i_sagittal_t2_stir = z_pred_sagittal_t2_stir[i]
            xy_i_sagittal_t2_stir = xy_pred_sagittal_t2_stir[i]
            z_i_sagittal_t2_stir_center = z_i_sagittal_t2_stir.mean().round().long()

            image_start_axial = int(D_cumsum_axial[i])
            image_end_axial = int(D_cumsum_axial[i + 1])
            image_axial = images_axial[image_start_axial:image_end_axial]
            z_i_axial = z_pred_axial[i]
            xy_i_axial = xy_pred_axial[i]

            num_points = z_i_sagittal_t1.shape[0]
            scs_list = []
            rss_list = []
            lss_list = []
            rfn_list = []
            lfn_list = []
            for p in range(5):
                # use all depths for sagittal t1 and sagittal t2 stir
                p1 = p
                p2 = p + 5
                x_p1_sagittal_t1, y_p1_sagittal_t1 = xy_i_sagittal_t1[p1]
                x_p2_sagittal_t1, y_p2_sagittal_t1 = xy_i_sagittal_t1[p2]
                x_p_sagittal_t1 = (x_p1_sagittal_t1 + x_p2_sagittal_t1) / 2
                y_p_sagittal_t1 = (y_p1_sagittal_t1 + y_p2_sagittal_t1) / 2
                full_depth = D_list_sagittal_t1[i]
                crop_sagittal_t1 = self.extract_crop_3d(
                    image_sagittal_t1,
                    z_i_sagittal_t1_center,
                    x_p_sagittal_t1,
                    y_p_sagittal_t1,
                    depth_size=full_depth,
                    crop_size=self.crop_size,
                    in_chans=self.in_chans,
                    full_depth=True,
                ).unsqueeze(0)

                x_p_sagittal_t2_stir, y_p_sagittal_t2_stir = xy_i_sagittal_t2_stir[p]
                full_depth = D_list_sagittal_t2_stir[i]
                crop_sagittal_t2_stir = self.extract_crop_3d(
                    image_sagittal_t2_stir,
                    z_i_sagittal_t2_stir_center,
                    x_p_sagittal_t2_stir,
                    y_p_sagittal_t2_stir,
                    depth_size=full_depth,
                    crop_size=self.crop_size,
                    in_chans=self.in_chans,
                    full_depth=True,
                ).unsqueeze(0)

                # we use size 8 for axial
                x_p1_axial, y_p1_axial = xy_i_axial[p1]
                x_p2_axial, y_p2_axial = xy_i_axial[p2]
                x_p_axial = (x_p1_axial + x_p2_axial) / 2
                y_p_axial = (y_p1_axial + y_p2_axial) / 2

                z_p1_axial = z_i_axial[p1]
                z_p2_axial = z_i_axial[p2]
                z_p_axial = (z_p1_axial + z_p2_axial) / 2

                full_depth = D_list_axial[i]
                crop_axial = self.extract_crop_3d(
                    image_axial, z_p_axial, x_p_axial, y_p_axial, 8, self.crop_size, 1
                )

                features_sagittal_t1 = self.sagittal_t1_branch(crop_sagittal_t1)
                features_sagittal_t2_stir = self.sagittal_t2_stir_branch(
                    crop_sagittal_t2_stir
                )
                features_axial = self.axial_branch(crop_axial)

                # concatenate features
                features = torch.cat(
                    [features_sagittal_t1, features_sagittal_t2_stir, features_axial],
                    dim=1,
                )

                # pass through the classifiers
                scs = self.fc_scs(features).squeeze(0)
                rss = self.fc_rss(features).squeeze(0)
                lss = self.fc_lss(features).squeeze(0)
                rfn = self.fc_rfn(features).squeeze(0)
                lfn = self.fc_lfn(features).squeeze(0)

                scs_list.append(scs)
                rss_list.append(rss)
                lss_list.append(lss)
                rfn_list.append(rfn)
                lfn_list.append(lfn)

            scs_tensors.append(torch.stack(scs_list))
            rss_tensors.append(torch.stack(rss_list))
            lss_tensors.append(torch.stack(lss_list))
            rfn_tensors.append(torch.stack(rfn_list))
            lfn_tensors.append(torch.stack(lfn_list))

        scs_tensors = torch.stack(scs_tensors)
        rss_tensors = torch.stack(rss_tensors)
        lss_tensors = torch.stack(lss_tensors)
        rfn_tensors = torch.stack(rfn_tensors)
        lfn_tensors = torch.stack(lfn_tensors)

        scs_tensors = torch.softmax(scs_tensors, -1)
        rss_tensors = torch.softmax(rss_tensors, -1)
        lss_tensors = torch.softmax(lss_tensors, -1)
        rfn_tensors = torch.softmax(rfn_tensors, -1)
        lfn_tensors = torch.softmax(lfn_tensors, -1)

        grade_sagittal_t1 = torch.cat([lfn_tensors, rfn_tensors], 1)
        grade_axial = torch.cat([lss_tensors, rss_tensors], 1)
        output = {}
        if "loss" in self.output_type:
            truth_sagittal_t1 = batch["grade_sagittal_t1"].to(device)
            truth_sagittal_t2_stir = batch["grade_sagittal_t2_stir"].to(device)
            truth_axial = batch["grade_axial_t2"].to(device)

            output["grade_loss_sagittal_t1"] = F_grade_loss(
                grade_sagittal_t1, truth_sagittal_t1
            )
            output["grade_loss_sagittal_t2_stir"] = F_grade_loss(
                scs_tensors, truth_sagittal_t2_stir[:, :5]
            )
            output["grade_loss_axial"] = F_grade_loss(grade_axial, truth_axial)

            output["grade_loss"] = (
                output["grade_loss_sagittal_t1"]
                + output["grade_loss_sagittal_t2_stir"]
                + output["grade_loss_axial"]
            ) / 3

        if "infer" in self.output_type:
            output["grade_sagittal_t1"] = F.softmax(grade_sagittal_t1, -1)
            output["grade_sagittal_t2_stir"] = F.softmax(scs_tensors, -1)
            output["grade_axial_t2"] = F.softmax(grade_axial, -1)

        return output

    def extract_crop_3d(
        self, image, z, x, y, depth_size, crop_size, in_chans, full_depth=False
    ):
        # image: tensor of shape (D, H, W)
        # z, x, y: scalars
        D, H, W = image.shape
        z = int(round(z.item()))
        x = int(round(W * (x.item() / self.xy_max)))
        y = int(round(H * (y.item() / self.xy_max)))
        # Ensure coordinates are within bounds
        z = max(0, min(z, D - 1))
        x = max(0, min(x, W - 1))
        y = max(0, min(y, H - 1))
        # Define the crop boundaries
        half_size = crop_size // 2
        half_depth_size = depth_size // 2
        z_min = max(0, z - half_depth_size) if not full_depth else 0

        z_max = min(D, z + half_depth_size) if not full_depth else D
        y_min = max(0, y - half_size)
        y_max = min(H, y + half_size)
        x_min = max(0, x - half_size)
        x_max = min(W, x + half_size)
        # Crop the volume
        crop = image[
            z_min:z_max, y_min:y_max, x_min:x_max
        ]  # Shape: (D_crop, H_crop, W_crop)
        # Pad the crop if necessary to get the desired size
        pad_z_left = max(0, half_depth_size - z)
        pad_z_right = max(0, (z + half_depth_size) - D)
        pad_y_left = max(0, half_size - y)
        pad_y_right = max(0, (y + half_size) - H)
        pad_x_left = max(0, half_size - x)
        pad_x_right = max(0, (x + half_size) - W)
        # Note: pad order is (pad_W_left, pad_W_right, pad_H_left, pad_H_right, pad_D_left, pad_D_right)

        pad = (
            pad_x_left,
            pad_x_right,
            pad_y_left,
            pad_y_right,
            pad_z_left,
            pad_z_right,
        )
        crop = F.pad(crop, pad, mode="constant", value=0)
        # Now crop shape should be (D_crop_padded, H_crop_padded, W_crop_padded)
        # Add channel dimension
        if in_chans == 1:
            crop = crop.unsqueeze(0)
        else:
            crop = crop.unsqueeze(0).repeat(in_chans, 1, 1, 1)
        # Resize crop to expected input size if necessary
        crop = F.interpolate(
            crop.unsqueeze(
                0
            ),  # Shape: (1, in_chans, D_crop_padded, H_crop_padded, W_crop_padded)
            size=(depth_size, crop_size, crop_size),
            mode="trilinear",
            align_corners=False,
        ).squeeze(0)  # Shape: (in_chans, D_crop_padded, H_crop_padded, W_crop_padded)
        return crop


def heatmap_to_coord(heatmap):
    num_image = len(heatmap)
    device = heatmap[0].device
    num_point, num_grade, D, H, W = heatmap[0].shape
    D = max([h.shape[2] for h in heatmap])

    # create coordinates grid.
    x = torch.linspace(0, W - 1, W, device=device)
    y = torch.linspace(0, H - 1, H, device=device)
    z = torch.linspace(0, D - 1, D, device=device)

    point_xy = []
    point_z = []
    for i in range(num_image):
        num_point, num_grade, D, H, W = heatmap[i].shape
        pos_x = x.reshape(1, 1, 1, 1, W)
        pos_y = y.reshape(1, 1, 1, H, 1)
        pos_z = z[:D].reshape(1, 1, D, 1, 1)

        py = torch.sum(pos_y * heatmap[i], dim=(1, 2, 3, 4))
        px = torch.sum(pos_x * heatmap[i], dim=(1, 2, 3, 4))
        pz = torch.sum(pos_z * heatmap[i], dim=(1, 2, 3, 4))

        point_xy.append(torch.stack([px, py]).T)
        point_z.append(pz)

    xy = torch.stack(point_xy)
    z = torch.stack(point_z)
    return xy, z


def heatmap_to_grade(heatmap):
    num_image = len(heatmap)
    grade = []
    for i in range(num_image):
        num_point, num_grade, D, H, W = heatmap[i].shape
        g = torch.sum(heatmap[i], dim=(2, 3, 4))  # Shape: (num_point, num_grade)
        grade.append(g)
    grade = torch.stack(grade)
    return grade


def zxy_mask_to_coord(heatmap):
    num_image = len(heatmap)
    device = heatmap[0].device
    _, _, H, W = heatmap[0].shape
    D = max([h.shape[1] for h in heatmap])

    # create coordinates grid.
    x = torch.linspace(0, W - 1, W, device=device)
    y = torch.linspace(0, H - 1, H, device=device)
    z = torch.linspace(0, D - 1, D, device=device)

    point_xy = []
    point_z = []
    for i in range(num_image):
        num_point, D, H, W = heatmap[i].shape
        pos_x = x.reshape(1, 1, 1, W)
        pos_y = y.reshape(1, 1, H, 1)
        pos_z = z[:D].reshape(1, D, 1, 1)

        py = torch.sum(pos_y * heatmap[i], dim=(1, 2, 3))
        px = torch.sum(pos_x * heatmap[i], dim=(1, 2, 3))
        pz = torch.sum(pos_z * heatmap[i], dim=(1, 2, 3))

        point_xy.append(torch.stack([px, py]).T)
        point_z.append(pz)

    xy = torch.stack(point_xy)
    z = torch.stack(point_z)
    return xy, z


def masks_to_grade(heatmap, grade_mask):
    num_image = len(heatmap)
    grade = []
    for i in range(num_image):
        num_point, D, H, W = heatmap[i].shape
        C, D, H, W = grade_mask[i].shape
        g = grade_mask[i].reshape(1, C, D, H, W)  # .detach()
        h = heatmap[i].reshape(num_point, 1, D, H, W)  # .detach()
        g = (h * g).sum(dim=(2, 3, 4))
        grade.append(g)
    grade = torch.stack(grade)
    return grade


# 3.  loss function
# modeling: loss functions
# magic.2.: example shown here is for sagittal t1 neural foraminal narrowing points
# dynamic matching - becuase of ambiguous/confusion of ground truth labeling of L5 and S1,
# your predicted xy coordinates may be misaligned with ground truth xy. Hence you must
# modified the grade target values as well in loss backpropagation


def do_dynamic_match_truth10(xy, truth_xy, threshold=3):
    num_image, num_point, _2_ = xy.shape
    t = truth_xy[:, :5, 1].reshape(num_image, 5, 1)
    p = xy[:, :5, 1].reshape(num_image, 1, 5)
    diff = torch.abs(p - t)
    left, left_i = diff.min(-1)
    left_t = left < threshold

    t = truth_xy[:, 5:, 1].reshape(num_image, 5, 1)
    p = xy[:, 5:, 1].reshape(num_image, 1, 5)
    diff = torch.abs(p - t)
    right, right_i = diff.min(-1)
    right_t = right < threshold

    index = torch.cat([left_i, right_i + 5], 1).detach()
    valid = torch.cat([left_t, right_t], 1).detach()
    return index, valid


def F_grade_loss(grade, truth):
    weight = torch.FloatTensor([1, 2, 4]).to(grade.device)
    assert torch.any(truth != -1)  # need at least one valid label

    t = truth.reshape(-1)
    g = grade.reshape(-1, 3)

    eps = 1e-5
    loss = F.nll_loss(
        torch.clamp(g, eps, 1 - eps).log(), t, weight=weight, ignore_index=-1
    )
    # loss = F.cross_entropy(g, t, weight=weight, ignore_index=-1)
    return loss


def F_z_loss(z, z_truth, mask, z_max=None):
    z_truth = z_truth.float()
    assert torch.any(z_truth != -1)  # need at least one valid label
    z_max = z_max.float().unsqueeze(1)
    if z_max is not None:
        z = z / z_max
        z_truth = z_truth / z_max
    loss = F.mse_loss(z[mask], z_truth[mask])
    return loss


def F_xy_loss(xy, xy_truth, mask, xy_max=None):
    xy_truth = xy_truth.float()
    if xy_max is not None:
        xy = xy / xy_max
        xy_truth = xy_truth / xy_max
    loss = F.mse_loss(xy[mask], xy_truth[mask])
    return loss


def F_heatmap_loss(heatmap, truth, D):
    heatmap = torch.split_with_sizes(heatmap, D, 0)
    truth = torch.split_with_sizes(truth, D, 0)
    num_image = len(heatmap)

    loss = 0
    for i in range(num_image):
        p, q = truth[i], heatmap[i]
        D, _, _, _, _ = p.shape  # D, num_point, num_grade, H, W

        eps = 1e-6
        p = torch.clamp(p.transpose(1, 0).flatten(1), eps, 1 - eps)
        q = torch.clamp(q.transpose(1, 0).flatten(1), eps, 1 - eps)
        m = (0.5 * (p + q)).log()

        def kl(x, t):
            return F.kl_div(x, t, reduction="batchmean", log_target=True)

        loss += 0.5 * (kl(m, p.log()) + kl(m, q.log()))
    loss = loss / num_image
    return loss


# https://discuss.pytorch.org/t/jensen-shannon-divergence/2626/11
# Jensen-Shannon divergence
def F_xyz_mask_loss(heatmap, truth, D):
    heatmap = torch.split_with_sizes(heatmap, D, 0)
    truth = torch.split_with_sizes(truth, D, 0)
    num_image = len(heatmap)

    loss = 0
    for i in range(num_image):
        p, q = truth[i], heatmap[i]
        D, _, _, _, _ = p.shape
        eps = 1e-6
        p = torch.clamp(p.transpose(1, 0).flatten(1), eps, 1 - eps)
        q = torch.clamp(q.transpose(1, 0).flatten(1), eps, 1 - eps)
        m = (0.5 * (p + q)).log()

        def kl(x, t):
            return F.kl_div(x, t, reduction="batchmean", log_target=True)

        loss += 0.5 * (kl(m, p.log()) + kl(m, q.log()))
        print(loss)
    loss = loss / num_image
    return loss


class LumbarSpineDataset(Dataset):
    def __init__(
        self,
        image_dir,
        series,
        label=None,
        coords=None,
        output_dim=80,
        transform=None,
        max_depth=50,
        train_on=["zxy", "grade"],
        series_type: str = "sagittal t1",
        direction: str = "left",
        by_study: bool = False,
    ):
        """
        Args:
            image_dir (str): Directory with all the images.
            label_csv (str): Path to the csv file with labels.
            series_csv (str): Path to the csv file with series descriptions.
            transform (callable, optional): Optional transform to be applied on a sample.
            stage (str): 'train' or 'test' to specify the dataset stage.
            max_depth (int): Maximum number of slices to read to avoid OOM errors.
        """
        self.image_dir = image_dir
        if label is not None:
            if isinstance(label, str):
                self.labels = pd.read_csv(label)
            else:
                self.labels = label
        if coords is not None:
            if isinstance(coords, str):
                self.coords = pd.read_csv(coords)
            else:
                self.coords = coords
        if isinstance(series, str):
            self.series_descriptions = pd.read_csv(series)
        else:
            self.series_descriptions = series

        self.series_type = series_type
        if series_type is not None:
            if isinstance(series_type, str):
                self.series_type = [series_type]
            if any(
                st not in ["sagittal t1", "sagittal t2/stir", "axial t2"]
                for st in self.series_type
            ):
                raise ValueError("Invalid series")

        if direction is not None:
            if direction not in ["left", "right"]:
                raise ValueError("Invalid direction")
        self.by_study = by_study
        self.direction = direction
        self.transform = transform
        self.train_on = train_on
        self.max_depth = max_depth
        self.samples = self._prepare_samples()
        self.output_dim = output_dim
        self.valid_indices = set(range(len(self.samples)))

    def _prepare_samples_by_study(self):
        samples = defaultdict(list)
        self.study_ids = set()
        for _, row in self.series_descriptions.iterrows():
            study_id = row["study_id"]
            series_id = row["series_id"]
            series_description = row["series_description"].lower()
            if (
                self.series_type is not None
                and series_description not in self.series_type
            ):
                continue

            # Build the image directory
            image_dir = os.path.join(self.image_dir, str(study_id), str(series_id))

            # Collect all DICOM file paths
            dicom_files = glob.glob(f"{image_dir}/*.dcm")
            if not dicom_files:
                continue

            samples[study_id].append({
                "study_id": study_id,
                "series_id": series_id,
                "series_description": series_description,
                "image_dir": image_dir,
            })
            self.study_ids.add(study_id)
        self.study_ids = list(self.study_ids)
        return samples

    def _prepare_samples(self):
        if self.by_study:
            return self._prepare_samples_by_study()
        samples = []

        # For each study, collect series information
        for _, row in self.series_descriptions.iterrows():
            study_id = row["study_id"]
            series_id = row["series_id"]
            series_description = row["series_description"].lower()
            if (
                self.series_type is not None
                and series_description not in self.series_type
            ):
                continue

            # Build the image directory
            image_dir = os.path.join(self.image_dir, str(study_id), str(series_id))

            # Collect all DICOM file paths
            dicom_files = glob.glob(f"{image_dir}/*.dcm")
            if not dicom_files:
                continue  # Skip if no DICOM files found

            # Prepare sample entry
            samples.append({
                "study_id": study_id,
                "series_id": series_id,
                "series_description": series_description,
                "image_dir": image_dir,
            })
        return samples

    def __len__(self):
        return len(self.samples)

    def _get_new_index(self, idx):
        # fetch the next valid index
        new_index = (idx + 1) % len(self.samples)
        while new_index not in self.valid_indices:
            new_index = (new_index + 1) % len(self.samples)
        return new_index

    def _get_instance_numbers_needed(self, sample_info) -> Set[int]:
        """
        Returns a set of instance_numbers needed for the annotations of this sample.
        """
        CONDITIONS = {
            "sagittal t2/stir": [
                "Spinal Canal Stenosis",
                "Spinal Canal Stenosis",
            ],
            "axial t2": ["Left Subarticular Stenosis", "Right Subarticular Stenosis"],
            "sagittal t1": [
                "Left Neural Foraminal Narrowing",
                "Right Neural Foraminal Narrowing",
            ],
        }

        LEVELS = ["L1/L2", "L2/L3", "L3/L4", "L4/L5", "L5/S1"]

        study_id = sample_info["study_id"]
        series_description = sample_info["series_description"]

        coords_df = self.coords[self.coords["study_id"] == study_id]

        conditions_list = CONDITIONS.get(series_description, [])

        instance_numbers_needed = set()

        for condition in conditions_list:
            for level in LEVELS:
                condition_coords = coords_df[
                    (coords_df["condition"] == condition)
                    & (coords_df["level"] == level)
                ]
                if not condition_coords.empty:
                    instance_number = condition_coords["instance_number"].values[0]
                    instance_numbers_needed.add(instance_number)

        return instance_numbers_needed

    def _get_all(
        self, sample_info, idx=None, count=0, max_count=10
    ) -> Union[dict, torch.Tensor]:
        def _handle_error(idx, count, max_count):
            if count > max_count:
                raise ValueError("No a valid dataset.")
            if idx in self.valid_indices:
                self.valid_indices.remove(idx)
            new_index = self._get_new_index(idx)
            return self._get_all(self.samples[new_index], new_index, count + 1)

        try:
            instance_numbers_needed = self._get_instance_numbers_needed(sample_info)

            # Read the series and process the volume
            volume, dicom_df, error_code = self._read_series(
                sample_info["study_id"],
                sample_info["series_id"],
                sample_info["series_description"],
                instance_numbers_needed,
            )

            # Handle any errors in reading the series
            if error_code:
                return _handle_error(idx, count, max_count)

            # Prepare the image tensor
            # The volume is in shape (D, H, W), we need to convert it to (C, H, W)
            # For 3D CNNs, you might keep it as (1, D, H, W)
            image = np.ascontiguousarray(volume.transpose(1, 2, 0))  # Shape: (H, W, D)

            # Resize and center the image
            image, scale_param = self.do_resize_and_center(image, reference_size=320)
            image = np.ascontiguousarray(image.transpose(2, 0, 1))  # Shape: (D, H, W)

            # Convert to torch tensor
            image = torch.from_numpy(image).float().half()

            if self.transform:
                image = self.transform(image)

            # Extract labels for the study
            # Prepare a label tensor
            # Assuming you have a method to map labels to indices or one-hot vectors
            xy, z = self._prepare_coords(
                sample_info,
                dicom_df,
                scale_param,
                image.shape,
            )

            if torch.all(z == -1):
                return _handle_error(idx, count, max_count)

            grade = None
            heatmap = None
            if "grade" in self.train_on:
                grade = self._prepare_grade(sample_info)

                if torch.all(grade == -1):
                    return _handle_error(idx, count, max_count)

                if "zxy" in self.train_on:
                    heatmap = self.generate_heatmap(
                        z,
                        xy,
                        # coords_mask,
                        grade.long(),
                        # label_mask,
                        image_shape=image.shape,
                    ).half()
            elif "zxy" in self.train_on:
                heatmap = self.generate_zxy_mask(
                    z,
                    xy,
                    image_shape=image.shape,
                ).half()

            out = {
                "image": image,
                "D": torch.tensor(volume.shape[0], dtype=torch.int32),
            }

            if "zxy" in self.train_on:
                out.update({
                    "z": z.half(),
                    "xy": xy.half(),
                    "heatmap": heatmap,
                })

            if "grade" in self.train_on and grade is not None:
                out["grade"] = grade.long()

            out["study_id"] = sample_info["study_id"]
            out["series_description"] = sample_info["series_description"]

            if self.series_type is not None:
                if "sagittal t2/stir" in sample_info["series_description"].lower():
                    if "heatmap" in out:
                        out["heatmap"] = out["heatmap"][:, :5, ...]
                    if "grade" in out:
                        out["grade"] = out["grade"][:5]
                    if "xy" in out:
                        out["xy"] = out["xy"][:5, :]
                    if "z" in out:
                        out["z"] = out["z"][:5]
                elif "sagittal t1" in sample_info["series_description"].lower():
                    if self.direction == "left":
                        if "heatmap" in out:
                            out["heatmap"] = out["heatmap"][:, :5, ...]
                        if "grade" in out:
                            out["grade"] = out["grade"][:5]
                        if "xy" in out:
                            out["xy"] = out["xy"][:5, :]
                        if "z" in out:
                            out["z"] = out["z"][:5]
                    elif self.direction == "right":
                        if "heatmap" in out:
                            out["heatmap"] = out["heatmap"][:, 5:, ...]
                        if "grade" in out:
                            out["grade"] = out["grade"][5:]
                        if "xy" in out:
                            out["xy"] = out["xy"][5:, :]
                        if "z" in out:
                            out["z"] = out["z"][5:]

            if "grade" in out and torch.all(out["grade"] == -1):
                return _handle_error(idx, count, max_count)

            if "z" in out and torch.all(out["z"] == -1):
                return _handle_error(idx, count, max_count)

            return out

        except Exception as e:
            return _handle_error(idx, count, max_count)

    def _get_all_by_study(
        self, idx, count=0, max_count=10
    ) -> Union[dict, torch.Tensor]:
        study_id = self.study_ids[idx]
        sample_info_list = self.samples[study_id]
        out = defaultdict(list)
        for sample_info in sample_info_list:
            try:
                series_description = sample_info["series_description"]
                out[series_description].append(self._get_all(sample_info, max_count=-1))
            except Exception as e:
                if count > max_count:
                    raise e
                if idx in self.valid_indices:
                    self.valid_indices.remove(idx)
                new_index = self._get_new_index(idx)
                return self._get_all_by_study(new_index, count + 1, max_count)
        if len(out) != 3:
            if idx in self.valid_indices:
                self.valid_indices.remove(idx)
            new_index = self._get_new_index(idx)
            return self._get_all_by_study(new_index, count + 1, max_count)
        # Create a dict with key + series_description
        new_out = {}
        for o in out:
            # random pick one series_description
            i = np.random.randint(len(out[o]))
            series_description = o.lower().replace(" ", "_").replace("/", "_")
            for k, v in out[o][i].items():
                new_key = f"{k}_{series_description}"
                new_out[new_key] = v

        return new_out

    def __getitem__(self, idx) -> Union[dict, torch.Tensor]:
        if self.by_study:
            return self._get_all_by_study(idx)
        return self._get_all(self.samples[idx], idx)

    def crop_volume(instance_numbers, instance_numbers_needed, depth, max_depth):
        required_indices = [
            i
            for i, num in enumerate(instance_numbers)
            if num in instance_numbers_needed
        ]

        selected_indices = set(required_indices)

        # how many to include
        remaining_depth = max_depth - len(selected_indices)

        if remaining_depth > 0:
            # Determine optional slice indices (excluding required ones)
            optional_indices = [i for i in range(depth) if i not in selected_indices]

            # Calculate stride to evenly sample the remaining slices
            stride = max(1, len(optional_indices) / remaining_depth)
            sampled_optional = [
                optional_indices[int(i * stride)]
                for i in range(remaining_depth)
                if int(i * stride) < len(optional_indices)
            ]
            selected_indices.update(sampled_optional)

        selected_indices = sorted(selected_indices)

        if len(selected_indices) > max_depth:
            selected_indices = selected_indices[:max_depth]

        return selected_indices

    def _read_series(
        self,
        study_id,
        series_id,
        series_description,
        instance_numbers_needed: Optional[Set[int]] = None,
    ):
        error_code = ""

        data_kaggle_dir = self.image_dir
        dicom_dir = f"{data_kaggle_dir}/{study_id}/{series_id}"

        # Read DICOM files
        dicom_files = self.sort_files(glob.glob(f"{dicom_dir}/*.dcm"))
        if not dicom_files:
            return None, None, "[no-files]"

        instance_numbers = [int(Path(f).stem) for f in dicom_files]
        depth = len(instance_numbers)
        if self.max_depth is not None and depth > self.max_depth:
            selected_indices = self.crop_volume(
                instance_numbers, instance_numbers_needed, depth, self.max_depth
            )
            instance_numbers = [instance_numbers[i] for i in selected_indices]
            dicom_files = [dicom_files[i] for i in selected_indices]

        dicoms = [pydicom.dcmread(f) for f in dicom_files]

        # Make DICOM header DataFrame
        dicom_df = []
        for i, d in zip(instance_numbers, dicoms):
            dicom_df.append({
                "study_id": study_id,
                "series_id": series_id,
                "series_description": series_description,
                "instance_number": i,
                "ImagePositionPatient": [float(v) for v in d.ImagePositionPatient],
                "ImageOrientationPatient": [
                    float(v) for v in d.ImageOrientationPatient
                ],
                "PixelSpacing": [float(v) for v in d.PixelSpacing],
                "SpacingBetweenSlices": float(getattr(d, "SpacingBetweenSlices", 1.0)),
                "SliceThickness": float(getattr(d, "SliceThickness", 1.0)),
                "grouping": str([
                    round(float(v), 3) for v in d.ImageOrientationPatient
                ]),
                "H": d.pixel_array.shape[0],
                "W": d.pixel_array.shape[1],
            })
        dicom_df = pd.DataFrame(dicom_df)

        # Handle multi-shape images
        if (dicom_df.W.nunique() != 1) or (dicom_df.H.nunique() != 1):
            error_code = "[multi-shape]"
        Wmax = dicom_df.W.max()
        Hmax = dicom_df.H.max()

        # Sort slices
        groups = dicom_df.groupby("grouping")
        data = []
        sort_data_by_group = []

        for _, df_group in groups:
            position = np.array(df_group["ImagePositionPatient"].values.tolist())
            orientation = np.array(df_group["ImageOrientationPatient"].values.tolist())
            normal = np.cross(orientation[:, :3], orientation[:, 3:])
            projection = self.np_dot(normal, position)
            df_group.loc[:, "projection"] = projection
            df_group = df_group.sort_values("projection")

            # Ensure slices are continuous
            if len(df_group.SliceThickness.unique()) != 1:
                error_code += "[slice-thickness-variation]"

            volume = []
            for i in df_group.instance_number:
                idx = instance_numbers.index(i)
                v = dicoms[idx].pixel_array
                if error_code.find("multi-shape") != -1:
                    H, W = v.shape
                    v = np.pad(v, [(0, Hmax - H), (0, Wmax - W)], "reflect")
                volume.append(v)

            volume = np.stack(volume)
            volume = self.normalise_to_8bit(volume)

            data.append({
                "df": df_group,
                "volume": volume,
            })

            # Sort data by group
            if "sagittal" in series_description.lower():
                sort_data_by_group.append(position[0, 0])  # x
            if "axial" in series_description.lower():
                sort_data_by_group.append(position[0, 2])  # z

        # Sort the data
        data = [r for _, r in sorted(zip(sort_data_by_group, data), key=lambda x: x[0])]
        for i, r in enumerate(data):
            r["df"].loc[:, "group"] = i

        df_combined = pd.concat([r["df"] for r in data])
        df_combined.loc[:, "z"] = np.arange(len(df_combined))
        volume_combined = np.concatenate([r["volume"] for r in data])

        return volume_combined, df_combined, error_code

    def np_dot(self, a, b):
        return np.sum(a * b, 1)

    def normalise_to_8bit(self, x, lower=0.1, upper=99.9):
        lower, upper = np.percentile(x, (lower, upper))
        x = np.clip(x, lower, upper)
        x = x - np.min(x)
        x = x / np.max(x)
        return (x * 255).astype(np.uint8)

    def sort_files(self, files):
        file_ids = np.array([int(Path(fp).stem) for fp in files])
        sorted_indices = np.argsort(file_ids)
        files = [files[i] for i in sorted_indices]
        return files

    def do_resize_and_center(self, image, reference_size):
        H, W = image.shape[:2]
        if (W == reference_size) and (H == reference_size):
            return image, (1, 0, 0)

        s = reference_size / max(H, W)
        m = cv2.resize(image, dsize=None, fx=s, fy=s)
        h, w = m.shape[:2]
        padx0 = (reference_size - w) // 2
        padx1 = reference_size - w - padx0
        pady0 = (reference_size - h) // 2
        pady1 = reference_size - h - pady0

        m = np.pad(
            m,
            [[pady0, pady1], [padx0, padx1], [0, 0]],
            mode="constant",
            constant_values=0,
        )
        scale_param = (s, padx0, pady0)
        return m, scale_param

    def _prepare_grade(self, sample_info):
        labels_df = self.labels[self.labels["study_id"] == sample_info["study_id"]]
        series_description = sample_info["series_description"]
        label_tensor = torch.zeros(10)
        CONDITIONS = {
            "sagittal t2/stir": [
                "spinal_canal_stenosis",
                "spinal_canal_stenosis",
            ],  # repeat twice to match other series
            "axial t2": [
                "left_subarticular_stenosis",
                "right_subarticular_stenosis",
            ],
            "sagittal t1": [
                "left_neural_foraminal_narrowing",
                "right_neural_foraminal_narrowing",
            ],
        }
        LEVELS = ["l1_l2", "l2_l3", "l3_l4", "l4_l5", "l5_s1"]
        # mask_list = []
        for i, condition in enumerate(CONDITIONS[series_description]):
            for j, level in enumerate(LEVELS):
                label_col = f"{condition}_{level}"
                if label_col in labels_df.columns:
                    label_value = labels_df[label_col].values[0]
                    if label_value in ["Normal", "Mild", "Normal/Mild"]:
                        label_idx = 0
                    elif label_value == "Moderate":
                        label_idx = 1
                    elif label_value == "Severe":
                        label_idx = 2
                    else:
                        label_tensor[i * len(LEVELS) + j] = -1
                        # mask_list.append([0, 0, 0])
                        continue  # Skip if label is missing or invalid
                    label_tensor[i * len(LEVELS) + j] = label_idx
                    # mask_list.append([1, 1, 1])
                else:
                    # mask_list.append([0, 0, 0])
                    pass
        # mask_tensor = torch.tensor(mask_list, dtype=torch.int64)
        return label_tensor.long()  # , mask_tensor

    def _prepare_coords(self, sample_info, df_dicom, scale_param, image_shape):
        """
        Prepare the 3D coordinates.

        Args:
            sample_info (dict): Information about the current sample.
            df_dicom (DataFrame): DataFrame containing DICOM metadata for the current volume.

        Returns:
            coords_tensor (torch.Tensor): Tensor of shape (num_points, 3) containing (x, y, z) coordinates.
        """

        CONDITIONS = {
            "sagittal t2/stir": [
                "Spinal Canal Stenosis",
                "Spinal Canal Stenosis",
            ],  # repeat twice to match other series
            "axial t2": ["Left Subarticular Stenosis", "Right Subarticular Stenosis"],
            "sagittal t1": [
                "Left Neural Foraminal Narrowing",
                "Right Neural Foraminal Narrowing",
            ],
        }

        LEVELS = ["L1/L2", "L2/L3", "L3/L4", "L4/L5", "L5/S1"]

        s1, padx0, pady0 = scale_param
        s2 = self.output_dim / max(image_shape[1], image_shape[2])

        # Filter coords and labels for this study
        study_id = sample_info["study_id"]
        series_description = sample_info["series_description"]
        coords_df = self.coords[self.coords["study_id"] == study_id]

        # Mapping from condition and level to index

        conditions = CONDITIONS.get(series_description, [])

        z_list = []
        xy_list = []
        # mask_list = []
        for condition in conditions:
            for level in LEVELS:
                # Get coordinates for this condition and level
                condition_coords = coords_df[
                    (coords_df["condition"] == condition)
                    & (coords_df["level"] == level)
                ]
                if condition_coords.empty:
                    xy_list.append([0.0, 0.0])
                    z_list.append(-1.0)
                    # mask_list.append([0.0])
                    continue

                # Get the instance number (slice index)
                instance_number = condition_coords["instance_number"].values[0]
                slice_index = df_dicom[df_dicom["instance_number"] == instance_number]

                if slice_index.empty:
                    xy_list.append([0.0, 0.0])
                    z_list.append(-1.0)
                    # mask_list.append([0.0])
                    continue
                else:
                    slice_index = slice_index.index[0]

                # Original coordinates
                x = condition_coords["x"].values[0]
                y = condition_coords["y"].values[0]
                z = slice_index

                # Adjust coordinates based on scaling and padding
                x = (x * s1 + padx0) * s2
                y = (y * s1 + pady0) * s2
                z = z  # Assuming no scaling in depth dimension

                xy_list.append([x, y])
                z_list.append(z)
                # mask_list.append([1.0])

        if xy_list:
            xy_tensor = torch.tensor(
                xy_list, dtype=torch.float32
            )  # Shape: (num_points, 2)
            z_tensor = torch.tensor(z_list, dtype=torch.float32)
            # mask_tensor = torch.tensor(mask_list, dtype=torch.float32)
        else:
            xy_tensor = torch.zeros((0, 2))
            z_tensor = torch.zeros((0, 1))
            # mask_tensor = torch.zeros((0, 1), dtype=torch.bool)

        return xy_tensor, z_tensor  # , mask_tensor

    def generate_smoothed_heatmap(
        self, z_tensor, xy_tensor, grades_tensor, image_shape
    ):
        num_point = xy_tensor.shape[0]
        num_grade = 3  # Assuming grades are 0, 1, 2
        D, H, W = image_shape

        # Initialize heatmap with zeros
        heatmap = torch.zeros((D, num_point, num_grade, H, W), dtype=torch.float32)

        # Standard deviations for the Gaussian kernel
        sigma_spatial = 1.0  # Spatial dimensions (x, y, z)
        sigma_grade = 1.0  # Grade dimension
        tmp_size_spatial = int(sigma_spatial * 3)
        tmp_size_grade = int(sigma_grade * 3)

        for idx in range(num_point):
            x = xy_tensor[idx, 0]
            y = xy_tensor[idx, 1]
            z = z_tensor[idx]
            grade = grades_tensor[idx]

            if z == -1 or grade == -1:
                continue  # Skip if z or grade is invalid

            # Convert to float for precise calculations
            x = x.item()
            y = y.item()
            z = z.item()
            g = grade.item()

            # Define the ranges for x, y, z, and grade
            x_min = max(0, int(x - tmp_size_spatial))
            x_max = min(W, int(x + tmp_size_spatial + 1))
            y_min = max(0, int(y - tmp_size_spatial))
            y_max = min(H, int(y + tmp_size_spatial + 1))
            z_min = max(0, int(z - tmp_size_spatial))
            z_max = min(D, int(z + tmp_size_spatial + 1))
            g_min = max(0, int(g - tmp_size_grade))
            g_max = min(num_grade, int(g + tmp_size_grade + 1))

            # Create coordinate grids
            grid_x = torch.arange(x_min, x_max, dtype=torch.float32)
            grid_y = torch.arange(y_min, y_max, dtype=torch.float32)
            grid_z = torch.arange(z_min, z_max, dtype=torch.float32)
            grid_g = torch.arange(g_min, g_max, dtype=torch.float32)

            # Create meshgrid for the Gaussian kernel
            zz, yy, xx, gg = torch.meshgrid(
                grid_z, grid_y, grid_x, grid_g, indexing="ij"
            )

            # Compute the Gaussian kernel
            gaussian = torch.exp(
                -(
                    ((xx - x) ** 2 + (yy - y) ** 2 + (zz - z) ** 2)
                    / (2 * sigma_spatial**2)
                    + ((gg - g) ** 2) / (2 * sigma_grade**2)
                )
            )

            # Convert indices to long tensors for indexing
            x_indices = torch.arange(x_min, x_max, dtype=torch.long)
            y_indices = torch.arange(y_min, y_max, dtype=torch.long)
            z_indices = torch.arange(z_min, z_max, dtype=torch.long)
            g_indices = torch.arange(g_min, g_max, dtype=torch.long)

            # Ensure that the Gaussian and heatmap indices align
            # Gaussian shape: [len(grid_z), len(grid_y), len(grid_x), len(grid_g)]
            # Heatmap slice shape: [len(z_indices), len(y_indices), len(x_indices), len(g_indices)]

            # Assign the Gaussian values to the heatmap using advanced indexing
            heatmap[
                z_indices[:, None, None, None],
                idx,
                g_indices[None, None, None, :],
                y_indices[None, :, None, None],
                x_indices[None, None, :, None],
            ] = torch.maximum(
                heatmap[
                    z_indices[:, None, None, None],
                    idx,
                    g_indices[None, None, None, :],
                    y_indices[None, :, None, None],
                    x_indices[None, None, :, None],
                ],
                gaussian,
            )

        # Normalize the heatmap over spatial dimensions (D, H, W)
        heatmap = heatmap / (heatmap.sum(dim=(0, 3, 4), keepdim=True) + 1e-8)

        return heatmap

    def generate_heatmap(
        self,
        z_tensor,
        xy_tensor,
        # coords_mask,
        grades_tensor,
        # label_mask,
        image_shape,
    ):
        """
        Generate a heatmap tensor of shape [D, num_point, num_grade, H, W].

        Args:
            coords_tensor (Tensor): Tensor of shape [num_points, 3] containing (x, y, z) coordinates.
            grades_tensor (Tensor): Tensor of shape [num_points] containing grade indices.
            volume_shape (tuple): Shape of the volume as (D, H, W).

        Returns:
            heatmap (Tensor): Heatmap tensor.
        """
        num_point = 10
        num_grade = 3  # Number of severity grades
        D, W, H = image_shape
        scale = self.output_dim / max(H, W)
        H, W = int(H * scale), int(W * scale)

        # Initialize heatmap with zeros
        heatmap = torch.zeros((D, num_point, num_grade, H, W), dtype=torch.float32)

        sigma = 1
        tmp_size = sigma * 3

        # mask_list = []
        for idx in range(num_point):
            # if (coords_mask[idx].sum() == 0) or (label_mask[idx].sum() == 0):
            #     mask_list.append(torch.zeros((D, num_grade, H, W), dtype=torch.float32))

            x, y = xy_tensor[idx][0], xy_tensor[idx][1]
            z = z_tensor[idx]
            grade = grades_tensor[idx]

            if z == -1:
                # mask_list.append(torch.zeros((D, num_grade, H, W), dtype=torch.float32))
                continue

            if grade == -1:
                # mask_list.append(torch.zeros((D, num_grade, H, W), dtype=torch.float32))
                continue  # Skip if grade is missing

            x = x.round().int()
            y = y.round().int()
            z = z.round().int()

            # Ensure coordinates are within bounds
            if not (0 <= x < W and 0 <= y < H and 0 <= z < D):
                # mask_list.append(torch.zeros((D, num_grade, H, W), dtype=torch.float32))
                continue

            # Create meshgrid for the Gaussian
            x_min = max(0, x - tmp_size)
            x_max = min(W, x + tmp_size + 1)
            y_min = max(0, y - tmp_size)
            y_max = min(H, y + tmp_size + 1)
            z_min = max(0, z - tmp_size)
            z_max = min(D, z + tmp_size + 1)

            x_min, x_max, y_min, y_max, z_min, z_max = (
                torch.tensor([x_min, x_max, y_min, y_max, z_min, z_max])
                .round()
                .int()
                .tolist()
            )

            grid_x = torch.arange(x_min, x_max, dtype=torch.int32)
            grid_y = torch.arange(y_min, y_max, dtype=torch.int32)
            grid_z = torch.arange(z_min, z_max, dtype=torch.int32)

            yy, xx, zz = torch.meshgrid(grid_y, grid_x, grid_z, indexing="ij")

            # Compute the Gaussian
            gaussian = torch.exp(
                -((xx - x) ** 2 + (yy - y) ** 2 + (zz - z) ** 2) / (2 * sigma**2)
            )

            # Add the Gaussian to the heatmap
            heatmap[z_min:z_max, idx, grade, y_min:y_max, x_min:x_max] = torch.maximum(
                heatmap[z_min:z_max, idx, grade, y_min:y_max, x_min:x_max],
                gaussian.permute(2, 0, 1),
            )
            # mask_list.append(torch.ones((D, num_grade, H, W), dtype=torch.float32))

        # Normalize the heatmap
        heatmap = heatmap / (heatmap.sum(dim=(3, 4), keepdim=True) + 1e-8)
        # mask_tensor = torch.stack(mask_list).permute(
        #     1, 0, 2, 3, 4
        # )  # Shape: (num_point, D, num_grade, H, W) -> (D, num_point, num_grade, H, W)

        return heatmap  # , mask_tensor

    def generate_zxy_mask(
        self,
        z_tensor,
        xy_tensor,
        image_shape,
    ):
        """
        Generate a heatmap tensor of shape [D, num_point, num_grade, H, W].

        Args:
            coords_tensor (Tensor): Tensor of shape [num_points, 3] containing (x, y, z) coordinates.
            grades_tensor (Tensor): Tensor of shape [num_points] containing grade indices.
            volume_shape (tuple): Shape of the volume as (D, H, W).

        Returns:
            heatmap (Tensor): Heatmap tensor.
        """
        num_point = 10
        D, W, H = image_shape
        scale = self.output_dim / max(H, W)
        H, W = int(H * scale), int(W * scale)

        heatmap = torch.zeros((D, num_point, H, W), dtype=torch.float32)
        sigma = 1
        tmp_size = sigma * 3

        # mask_list = []
        for idx in range(num_point):
            # if (coords_mask[idx].sum() == 0) or (label_mask[idx].sum() == 0):
            #     mask_list.append(torch.zeros((D, num_grade, H, W), dtype=torch.float32))

            x, y = xy_tensor[idx][0], xy_tensor[idx][1]
            z = z_tensor[idx]

            if z == -1:
                # mask_list.append(torch.zeros((D, num_grade, H, W), dtype=torch.float32))
                continue

            x = x.round().int()
            y = y.round().int()
            z = z.round().int()

            if not (0 <= x < W and 0 <= y < H and 0 <= z < D):
                # mask_list.append(torch.zeros((D, num_grade, H, W), dtype=torch.float32))
                continue

            # create the meshgrid for the Gaussian
            x_min = max(0, x - tmp_size)
            x_max = min(W, x + tmp_size + 1)
            y_min = max(0, y - tmp_size)
            y_max = min(H, y + tmp_size + 1)
            z_min = max(0, z - tmp_size)
            z_max = min(D, z + tmp_size + 1)

            x_min, x_max, y_min, y_max, z_min, z_max = (
                torch.tensor([x_min, x_max, y_min, y_max, z_min, z_max])
                .round()
                .int()
                .tolist()
            )

            grid_x = torch.arange(x_min, x_max, dtype=torch.int32)
            grid_y = torch.arange(y_min, y_max, dtype=torch.int32)
            grid_z = torch.arange(z_min, z_max, dtype=torch.int32)

            yy, xx, zz = torch.meshgrid(grid_y, grid_x, grid_z, indexing="ij")

            gaussian = torch.exp(
                -((xx - x) ** 2 + (yy - y) ** 2 + (zz - z) ** 2) / (2 * sigma**2)
            )

            heatmap[z_min:z_max, idx, y_min:y_max, x_min:x_max] = torch.maximum(
                heatmap[z_min:z_max, idx, y_min:y_max, x_min:x_max],
                gaussian.permute(2, 0, 1),
            )
            # mask_list.append(torch.ones((D, num_grade```````, H, W), dtype=torch.float32))

        heatmap = heatmap / (heatmap.sum(dim=(2, 3), keepdim=True) + 1e-8)
        return heatmap  # , mask_tensor


def logger_setup():
    global _default_handler
    if _default_handler is not None:
        return
    logger.setLevel(logging.INFO)
    formatter = logging.Formatter(
        "%(asctime)s - %(name)s - %(levelname)s - %(message)s"
    )

    # Log to console
    _default_handler = logging.StreamHandler()
    _default_handler.setLevel(logging.INFO)
    _default_handler.setFormatter(formatter)
    logger.addHandler(_default_handler)


def custom_collate_fn(batch):
    """
    Custom collate function to handle dictionaries in batch.
    """
    new_batch = {}
    # filter out batch items that are None
    batch = [sample for sample in batch if sample is not None]
    if isinstance(batch[0], torch.Tensor):
        return torch.stack(batch)
    for key in batch[0].keys():
        if "heatmap" in key or "image" in key:
            new_batch[key] = torch.cat([sample[key] for sample in batch])
        elif isinstance(batch[0][key], torch.Tensor):
            new_batch[key] = torch.stack([sample[key] for sample in batch])
        else:
            new_batch[key] = [sample[key] for sample in batch]
    return new_batch


def split_study_ids(
    series_df: pd.DataFrame, test_size: float = 0.2, random_state: int = 42
):
    # Get unique study IDs
    study_ids = series_df["study_id"].unique()

    # Split study IDs into training and validation sets
    train_study_ids, val_study_ids = train_test_split(
        study_ids, test_size=test_size, random_state=random_state
    )

    return train_study_ids, val_study_ids


def filter_by_study_ids(df: pd.DataFrame, study_ids: List[str]):
    return df[df["study_id"].isin(study_ids)]


def save_combined_heatmap_as_png(
    heatmap: torch.Tensor,
    grades: torch.Tensor,
    xy_coords: torch.Tensor,
    z_coords: torch.Tensor,
    image: torch.Tensor,
    point=None,
):
    """
    Combine heatmaps for each point based on their corresponding grades and save as PNG
    images for selected depths.

    Args:
        heatmap (Tensor): Heatmap tensor of shape [D, num_point, num_grades, H, W].
        grades (Tensor): Grades tensor of shape [D, num_point, num_grades].
        xy_coords (Tensor): Coordinates tensor of shape [num_point, 2].
        z_coords (Tensor): Tensor containing selected depth indices to visualize.
        image (Tensor): Background image tensor of shape [D, H, W].
        point (optional): List of points to visualize. Defaults to all points.

    Raises:
        ValueError: If dimensions of heatmap and grades do not match.
        ValueError: If any selected depth index is out of bounds.
    """
    # Ensure the heatmap tensor is on CPU
    if heatmap.is_cuda:
        heatmap = heatmap.cpu()
    if grades.is_cuda:
        grades = grades.cpu()
    if not isinstance(xy_coords, torch.Tensor):
        xy_coords = torch.tensor(xy_coords)
    else:
        xy_coords = xy_coords.clone()

    if not isinstance(z_coords, torch.Tensor):
        z_coords = torch.tensor(z_coords)
    else:
        z_coords = z_coords.clone()

    if xy_coords.is_cuda:
        xy_coords = xy_coords.cpu()

    if z_coords.is_cuda:
        z_coords = z_coords.cpu()

    if image.is_cuda:
        image = image.cpu()

    D, num_point, num_grades, H, W = heatmap.shape

    if image is not None:
        if not isinstance(image, torch.Tensor):
            raise TypeError(
                f"background_image must be a torch.Tensor, got {type(image)}"
            )
        if image.ndim != 3:
            raise ValueError(
                f"background_image must have 3 dimensions [D, H, W], got {image.ndim} dimensions"
            )
        D_bg, H_bg, W_bg = image.shape
        if D_bg != D:
            raise ValueError(
                f"background_image must have the same depth as heatmap, got {D_bg} instead of {D}"
            )
        # Resize background image to match heatmap size if necessary
        if H_bg != H or W_bg != W:
            # Use torch to resize (assuming background_image is float tensor)
            image = torch.nn.functional.interpolate(
                image.unsqueeze(1), size=(H, W), mode="bilinear", align_corners=False
            ).squeeze(1)
        # Convert to NumPy array
        background_image_np = image.numpy()
    else:
        background_image_np = None  # Use black background

    if (
        xy_coords.ndim != 2
        or xy_coords.shape[0] != num_point
        or xy_coords.shape[1] != 2
    ):
        raise ValueError(
            f"xy_coords must be 2D with shape [num_point, 2], got shape {xy_coords.shape}"
        )

    if point is None:
        point = range(num_point)

    # Iterate through the selected depths and save each combined heatmap
    for d in z_coords.unique():
        # Initialize a cumulative heatmap for depth d
        cumulative_heatmap = torch.zeros((H, W), dtype=torch.float32)
        for p in point:
            for g in range(num_grades):
                cumulative_heatmap += heatmap[d.int().item(), p, g, :, :] * grades[p, g]

        # Normalize the cumulative heatmap to [0, 1]
        heatmap_min = cumulative_heatmap.min()
        heatmap_max = cumulative_heatmap.max()
        if heatmap_max > heatmap_min:
            normalized_heatmap = (cumulative_heatmap - heatmap_min) / (
                heatmap_max - heatmap_min
            )
        else:
            normalized_heatmap = torch.zeros_like(cumulative_heatmap)

        heatmap_np = normalized_heatmap.numpy()

        # Plotting
        plt.figure(figsize=(6, 6))

        if background_image_np is not None:
            # Display background image for the current depth
            plt.imshow(
                background_image_np[d.int().item(), :, :],
                cmap="gray",
                extent=(0, W, H, 0),
            )
            # save the original image
            plt.imsave(
                f"original_image_depth_{d}.png",
                background_image_np[d.int().item(), :, :],
                cmap="gray",
            )
        else:
            # Use black background
            plt.imshow(np.zeros((H, W, 3)), extent=(0, W, H, 0))

        # Overlay the heatmap for each grade with different colors and transparency
        cmap_list = ["Reds", "Greens", "Blues"]  # Different colors for each grade
        for g in range(num_grades):
            grade_heatmap = heatmap[d.int().item(), :, g, :, :].sum(dim=0).numpy()
            plt.imshow(grade_heatmap, cmap=cmap_list[g], alpha=0.3, extent=(0, W, H, 0))

        plt.colorbar(label="Normalized Intensity")
        plt.title(f"Combined Heatmap for Depth {d}")
        plt.axis("off")  # Hide axes

        # Overlay labeled circles
        for p in point:
            x, y = xy_coords[p].tolist()
            # Validate coordinates are within image bounds
            if not (0 <= x < W and 0 <= y < H):
                print(
                    f"Warning: Point {p} with coordinates ({x}, {y}) is out of bounds for image size ({W}, {H}). Skipping label."
                )
                continue

            # Plot a circle
            plt.scatter(x, y, s=100, facecolors="none", edgecolors="cyan", linewidth=2)

            # Add a label (e.g., point index)
            plt.text(
                x, y, str(p), color="cyan", fontsize=12, ha="center", va="center"
            )  # Save the plot as a PNG image
        plt.savefig(f"heatmap_depth_{d}.png", bbox_inches="tight")
        plt.close()


# encoder helper
def pvtv2_encode(x, e):
    encode = []
    x = e.patch_embed(x)
    for stage in e.stages:
        x = stage(x)
        encode.append(x)
    return encode


def show_mask(mask, ax):
    color = np.array([30 / 255, 144 / 255, 255 / 255, 0.6])
    h, w = mask.shape[-2:]
    mask = mask.astype(np.uint8)
    mask_image = mask.reshape(h, w, 1) * color.reshape(1, 1, -1)
    ax.imshow(mask_image)


def show_points(coords, labels, ax, marker_size=375):
    pos_points = coords[labels == 1]
    neg_points = coords[labels == 0]
    ax.scatter(
        pos_points[:, 0],
        pos_points[:, 1],
        color="green",
        marker="*",
        s=marker_size,
        edgecolor="white",
        linewidth=1.25,
    )
    ax.scatter(
        neg_points[:, 0],
        neg_points[:, 1],
        color="red",
        marker="*",
        s=marker_size,
        edgecolor="white",
        linewidth=1.25,
    )


def visualize_predictions_and_crop(model, batch, output_dir="plots"):
    """
    Takes in an instance of SecondStageModelV2 and a batch of data.
    Uses the zxy_predictor to get z, x, y predictions.
    Plots the predicted x,y positions on the original image.
    Extracts the crop for one of the predicted points and visualizes it.
    """
    # Ensure the model is in evaluation mode
    model.eval()

    # Get device
    device = next(model.parameters()).device

    # Use the zxy_predictor to get predictions
    with torch.no_grad():
        output = model.zxy_predictor(batch)
        z_pred = output["z"]  # List of tensors, each tensor is (num_points,)
        xy_pred = output["xy"]  # List of tensors, each tensor is (num_points, 2)
        images = batch["image"].to(device)  # Shape: (sum D_i, H, W)
        D_list = batch["D"]  # Tensor of depths per image

    num_images = len(D_list)
    D_cumsum = [0] + torch.cumsum(D_list, dim=0).tolist()

    series_description = batch["series_description"]
    # For each image in the batch
    for i in range(num_images):
        image_start = int(D_cumsum[i])
        image_end = int(D_cumsum[i + 1])
        image = images[image_start:image_end]  # Shape: (D_i, H, W)
        z_i = z_pred[i].round().long()  # Shape: (num_points,)
        xy_i = xy_pred[i]  # Shape: (num_points, 2)
        num_points = z_i.shape[0]

        W = image.shape[2]
        H = image.shape[1]
        # Plot the image slice with predicted points
        # We'll plot the slice at the predicted z position of the first point
        os.makedirs(output_dir, exist_ok=True)
        if "sagittal" in series_description[i].lower():
            for idx in range(2):
                if idx == 0:
                    z_slice = z_i[0].item()
                else:
                    z_slice = z_i[-1].item()
                if z_slice < 0 or z_slice >= image.shape[0]:
                    z_slice = (
                        image.shape[0] // 2
                    )  # Default to middle slice if out of bounds

                image_slice = image[z_slice].cpu().numpy()  # Shape: (H, W)

                plt.figure(figsize=(6, 6))
                plt.imshow(image_slice, cmap="gray")

                # Transform predicted x, y coordinates to image pixel coordinates
                if idx == 0:
                    x_coords = xy_i[:5, 0].cpu().numpy() * (W / model.xy_max)
                    y_coords = xy_i[:5, 1].cpu().numpy() * (H / model.xy_max)
                else:
                    x_coords = xy_i[-5:, 0].cpu().numpy() * (W / model.xy_max)
                    y_coords = xy_i[-5:, 1].cpu().numpy() * (H / model.xy_max)

                plt.scatter(x_coords, y_coords, c="r", marker="x")
                plt.title(f"Image {i}, Slice {z_slice}")
                plt.axis("off")
                # save the plot
                plt.savefig(f"{output_dir}/image_{i}_slice_{z_slice}.png")
                plt.close()
        elif "axial" in series_description[i].lower():
            for idx in range(num_points):
                z_slice = z_i[idx].item()
                if z_slice < 0 or z_slice >= image.shape[0]:
                    z_slice = image.shape[0] // 2
                x_coords = xy_i[idx, 0].cpu().numpy() * (W / model.xy_max)
                y_coords = xy_i[idx, 1].cpu().numpy() * (H / model.xy_max)

                plt.figure(figsize=(6, 6))
                plt.imshow(image[z_slice].cpu().numpy(), cmap="gray")
                plt.scatter(x_coords, y_coords, c="r", marker="x")
                plt.title(f"Image {i}, Slice {z_slice}")
                plt.axis("off")
                # save the plot
                plt.savefig(f"{output_dir}/image_{i}_slice_{z_slice}.png")
                plt.close()

        CONDITIONS = {
            "sagittal t2/stir": [
                "spinal_canal_stenosis",
                "spinal_canal_stenosis",
            ],  # repeat twice to match other series
            "axial t2": [
                "left_subarticular_stenosis",
                "right_subarticular_stenosis",
            ],
            "sagittal t1": [
                "left_neural_foraminal_narrowing",
                "right_neural_foraminal_narrowing",
            ],
        }
        LEVELS = ["l1_l2", "l2_l3", "l3_l4", "l4_l5", "l5_s1"]
        for idx1, cond in enumerate(CONDITIONS[series_description[i]]):
            for idx2, level in enumerate(LEVELS):
                idx = idx1 * len(LEVELS) + idx2
                z_p = z_i[idx]
                x_p = xy_i[idx, 0]
                y_p = xy_i[idx, 1]
                crop = model.extract_crop_3d(image, z_p, x_p, y_p)

                D, H, W = image.shape
                z = int(round(z_p.item()))
                # Ensure coordinates are within bounds
                z = max(0, min(z_p, D - 1))
                # Define the cro boundaries
                half_depth_size = model.depth_size // 2
                z_min = z - half_depth_size
                z_max = z + half_depth_size
                z_slices = list(range(z_min, z_max))

                # Visualize the crop
                def visualize_crop(crop):
                    # crop: tensor of shape (1, D, H, W)
                    crop = crop[0, :, :, :]  # Shape: (D, H, W)
                    D, H, W = crop.shape

                    # Plot each slice
                    fig, axes = plt.subplots(1, D, figsize=(D * 2, 2))
                    # create title
                    title = f"Image {i}, {cond}, {level}"
                    fig.suptitle(title)
                    for idx in range(len(z_slices)):
                        slice_idx = z_slices[idx]
                        axes[idx].imshow(crop[idx].cpu().numpy(), cmap="gray")
                        axes[idx].axis("off")
                        axes[idx].set_title(f"Slice {slice_idx}")
                    fig.savefig(f"{output_dir}/crop_image_{i}_{cond}_{level}.png")
                    plt.close()

                visualize_crop(crop)<|MERGE_RESOLUTION|>--- conflicted
+++ resolved
@@ -207,10 +207,7 @@
             self.heatmap = nn.Sequential(
                 nn.Conv3d(decoder_dim[-1], decoder_dim[-1], kernel_size=1),
                 nn.BatchNorm3d(decoder_dim[-1]),
-<<<<<<< HEAD
                 nn.ReLU(inplace=True),
-=======
->>>>>>> b97a2011
                 nn.Dropout3d(0.3),
                 nn.Conv3d(decoder_dim[-1], num_points * num_grades, kernel_size=1),
             )
